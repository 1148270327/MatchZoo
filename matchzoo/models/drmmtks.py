--- conflicted
+++ resolved
@@ -66,14 +66,9 @@
         embed_query = embedding(query)
         # shape = [B, R, D]
         embed_doc = embedding(doc)
-<<<<<<< HEAD
-        # shape = [B, L, 1]
-        atten_mask = K.not_equal(query, self._params['mask_value'])
-=======
         # shape = [B, L]
         atten_mask = K.not_equal(query, self._params['mask_value'])
         # shape = [B, L]
->>>>>>> 4a058f89
         atten_mask = K.cast(atten_mask, K.floatx())
         # shape = [B, L, 1]
         atten_mask = K.expand_dims(atten_mask, axis=2)
