--- conflicted
+++ resolved
@@ -1,12 +1,8 @@
 from .process_units import (
     ProcessorUnit,
     StatefulProcessorUnit,
-<<<<<<< HEAD
     NgramLetterUnit,
-    VocabularyUnit
-=======
+    VocabularyUnit,
     TokenizeUnit,
-    LowercaseUnit,
-    NgramLetterUnit
->>>>>>> daa4b3c4
+    LowercaseUnit
 )